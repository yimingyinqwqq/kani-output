--- conflicted
+++ resolved
@@ -403,20 +403,11 @@
                 runtime: start_time.elapsed(),
                 generated_concrete_test: false,
                 coverage_results: None,
-<<<<<<< HEAD
                 cbmc_stats: None,
             }
-        } else {
-            // The timeout wasn't reached
-            let output = res.unwrap()?;
-            VerificationResult::from(output, harness.attributes.should_panic, start_time)
-        };
+        }
 
         Ok(verification_results)
-=======
-            })
-        }
->>>>>>> ce66203a
     }
 
     /// "Internal," but also used by call_cbmc_viewer
